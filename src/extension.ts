--- conflicted
+++ resolved
@@ -1,6 +1,6 @@
 import { Marp, MarpOptions } from '@marp-team/marp-core'
 import { ExtensionContext, commands, workspace } from 'vscode'
-import outlinePlugin from './plugins/outline'
+import outline from './plugins/outline'
 
 let cachedMarpOption: MarpOptions | undefined
 
@@ -52,18 +52,7 @@
   md.parse = (markdown: string, env: any) => {
     // Generate tokens by Marp if enabled
     if (detectMarpFromFrontMatter(markdown)) {
-<<<<<<< HEAD
-      const zoom =
-        workspace.getConfiguration('window').get<number>('zoomLevel') || 0
-
-      md[marpVscode] = new Marp({
-        container: { tag: 'div', id: 'marp-vscode', 'data-zoom': 1.2 ** zoom },
-        html: marpConfiguration().get<boolean>('enableHtml') || undefined,
-      }).use(outlinePlugin)
-
-=======
-      md[marpVscode] = new Marp(marpOption(md.options))
->>>>>>> c0e42cee
+      md[marpVscode] = new Marp(marpOption(md.options)).use(outline)
       return md[marpVscode].markdown.parse(markdown, env)
     }
 
