import { Marp } from '@marp-team/marp-core'
import { workspace } from 'vscode'

const frontMatterRegex = /^-{3,}\s*([^]*?)^\s*-{3}/m
const marpDirectiveRegex = /^marp\s*:\s*true\s*$/m
const marpConfiguration = () => workspace.getConfiguration('markdown.marp')
const marpVscode = Symbol('marp-vscode')

const detectMarpFromFrontMatter = (markdown: string): boolean => {
  const m = markdown.match(frontMatterRegex)
  return !!(m && m.index === 0 && marpDirectiveRegex.exec(m[0].trim()))
}

export function extendMarkdownIt(md: any) {
  const { parse, renderer } = md
  const { render } = renderer

  md.parse = (markdown: string, env: any) => {
    // Generate tokens by Marp if enabled
<<<<<<< HEAD
    if (enabled) {
      const zoom =
        workspace.getConfiguration('window').get<number>('zoomLevel') || 0

      md[marpVscode] = new Marp({
        container: { tag: 'div', id: 'marp-vscode', 'data-zoom': 1.2 ** zoom },
=======
    md[marpVscode] =
      detectMarpFromFrontMatter(markdown) &&
      new Marp({
        container: { tag: 'div', id: 'marp-vscode' },
>>>>>>> 429953e0
        html: marpConfiguration().get<boolean>('enableHtml') || undefined,
      })

      return md[marpVscode].markdown.parse(markdown, env)
    }

    // Fallback to original instance if Marp was not enabled
    md[marpVscode] = false
    return parse.call(md, markdown, env)
  }

  renderer.render = (tokens: any[], options: any, env: any) => {
    const marp = md[marpVscode]

    if (marp) {
      const style = marp.renderStyle(marp.lastGlobalDirectives.theme)
      const html = marp.markdown.renderer.render(tokens, options, env)

      return `<style id="marp-vscode-style">${style}</style>${html}`
    }

    return render.call(renderer, tokens, options, env)
  }

  return md
}

export const activate = () => ({ extendMarkdownIt })<|MERGE_RESOLUTION|>--- conflicted
+++ resolved
@@ -17,19 +17,12 @@
 
   md.parse = (markdown: string, env: any) => {
     // Generate tokens by Marp if enabled
-<<<<<<< HEAD
-    if (enabled) {
+    if (detectMarpFromFrontMatter(markdown)) {
       const zoom =
         workspace.getConfiguration('window').get<number>('zoomLevel') || 0
 
       md[marpVscode] = new Marp({
         container: { tag: 'div', id: 'marp-vscode', 'data-zoom': 1.2 ** zoom },
-=======
-    md[marpVscode] =
-      detectMarpFromFrontMatter(markdown) &&
-      new Marp({
-        container: { tag: 'div', id: 'marp-vscode' },
->>>>>>> 429953e0
         html: marpConfiguration().get<boolean>('enableHtml') || undefined,
       })
 
