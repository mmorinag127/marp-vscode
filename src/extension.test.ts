/** @jest-environment node */
import markdownIt from 'markdown-it'
import { workspace } from 'vscode'
import { activate, extendMarkdownIt } from './extension'

jest.mock('vscode')

const mockWorkspaceConfig = (conf: { [key: string]: any } = {}) => {
  const config = {
    'markdown.marp.enableHtml': false,
    'window.zoomLevel': 0,
    ...conf,
  }

  const confSpy = jest.spyOn(workspace, 'getConfiguration') as jest.SpyInstance
  confSpy.mockImplementation((section?: string) => {
    const entries: any[] = Object.entries(config)
      .map(([k, v]) => {
        if (!section) return [k, v]

        return k.startsWith(`${section}.`)
          ? [k.slice(section.length + 1), v]
          : undefined
      })
      .filter(tuple => tuple)

    return new Map<string, any>(entries)
  })
}

beforeEach(() => mockWorkspaceConfig())
afterEach(() => jest.restoreAllMocks())

describe('#activate', () => {
  it('contains #extendMarkdownIt', () =>
    expect(activate()).toEqual(expect.objectContaining({ extendMarkdownIt })))
})

describe('#extendMarkdownIt', () => {
  const marpMd = (md: string) => `---\nmarp: true\n---\n\n${md}`

  describe('Marp Core', () => {
    const baseMd = '# Hello :wave:\n\n<!-- header: Hi -->'

    it('uses default engine when not enabled marp front-matter', () => {
      const confusingMd =
        '---\nmarp: false\n---\n\n```markdown\n---\nmarp: true\n---\n```'

<<<<<<< HEAD
      expect(html).not.toContain('<div id="marp-vscode" data-zoom="1">')
      expect(html).not.toContain('<style id="marp-vscode-style">')
      expect(html).not.toContain('svg')
      expect(html).not.toContain('img')
=======
      for (const markdown of [baseMd, confusingMd]) {
        const html = extendMarkdownIt(new markdownIt()).render(markdown)

        expect(html).not.toContain('<div id="marp-vscode">')
        expect(html).not.toContain('<style id="marp-vscode-style">')
        expect(html).not.toContain('svg')
        expect(html).not.toContain('img')
      }
>>>>>>> 429953e0
    })

    it('uses Marp engine when enabled marp front-matter', () => {
      const html = extendMarkdownIt(new markdownIt()).render(marpMd(baseMd))

      expect(html).toContain('<div id="marp-vscode" data-zoom="1">')
      expect(html).toContain('<style id="marp-vscode-style">')
      expect(html).toContain('svg')
      expect(html).toContain('img')
    })
  })

  describe('Workspace config', () => {
    const md = extendMarkdownIt(new markdownIt())

    describe('window.zoomLevel', () => {
      it('assigns the calculated scale to data-zoom attribute', () => {
        mockWorkspaceConfig({ 'window.zoomLevel': 1 })
        expect(md.render(marpMd(''))).toContain('data-zoom="1.2"')

        mockWorkspaceConfig({ 'window.zoomLevel': 2 })
        expect(md.render(marpMd(''))).toContain('data-zoom="1.44"')
      })
    })

    describe('markdown.marp.enableHtml', () => {
      it('does not render HTML elements when disabled', () => {
        mockWorkspaceConfig({ 'markdown.marp.enableHtml': false })

        const html = md.render(marpMd('<b>Hi</b>'))
        expect(html).not.toContain('<b>Hi</b>')
      })

      it("allows Marp Core's whitelisted HTML elements when disabled", () => {
        mockWorkspaceConfig({ 'markdown.marp.enableHtml': false })

        const html = md.render(marpMd('line<br>break'))
        expect(html).toContain('line<br />break')
      })

      it('renders HTML elements when enabled', () => {
        mockWorkspaceConfig({ 'markdown.marp.enableHtml': true })

        const html = md.render(marpMd('<b>Hi</b>'))
        expect(html).toContain('<b>Hi</b>')
      })
    })
  })
})<|MERGE_RESOLUTION|>--- conflicted
+++ resolved
@@ -46,21 +46,14 @@
       const confusingMd =
         '---\nmarp: false\n---\n\n```markdown\n---\nmarp: true\n---\n```'
 
-<<<<<<< HEAD
-      expect(html).not.toContain('<div id="marp-vscode" data-zoom="1">')
-      expect(html).not.toContain('<style id="marp-vscode-style">')
-      expect(html).not.toContain('svg')
-      expect(html).not.toContain('img')
-=======
       for (const markdown of [baseMd, confusingMd]) {
         const html = extendMarkdownIt(new markdownIt()).render(markdown)
 
-        expect(html).not.toContain('<div id="marp-vscode">')
+        expect(html).not.toContain('<div id="marp-vscode" data-zoom="1">')
         expect(html).not.toContain('<style id="marp-vscode-style">')
         expect(html).not.toContain('svg')
         expect(html).not.toContain('img')
       }
->>>>>>> 429953e0
     })
 
     it('uses Marp engine when enabled marp front-matter', () => {
