--- conflicted
+++ resolved
@@ -147,11 +147,7 @@
     "vscode": "^1.1.30"
   },
   "dependencies": {
-<<<<<<< HEAD
-    "@marp-team/marp-core": "^0.6.2",
-=======
     "@marp-team/marp-core": "^0.7.0",
->>>>>>> f6f4e6da
     "@marp-team/marpit-svg-polyfill": "^0.2.0"
   }
 }