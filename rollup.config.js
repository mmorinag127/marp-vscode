import path from 'path'
<<<<<<< HEAD
import builtinModules from 'builtin-modules'
=======
import json from '@rollup/plugin-json'
>>>>>>> 6a4854da
import commonjs from 'rollup-plugin-commonjs'
import nodeResolve from 'rollup-plugin-node-resolve'
import { terser } from 'rollup-plugin-terser'
import typescript from 'rollup-plugin-typescript'
import pkg from './package.json'

const plugins = [
  json({ preferConst: true }),
  nodeResolve({ mainFields: ['module', 'jsnext:main', 'main'] }),
  commonjs(),
  typescript({ resolveJsonModule: false }),
  !process.env.ROLLUP_WATCH && terser(),
]

const sourcemap = !!process.env.ROLLUP_WATCH

export default [
  {
    external: [...Object.keys(pkg.dependencies), ...builtinModules, 'vscode'],
    input: `src/${path.basename(pkg.main, '.js')}.ts`,
    output: { exports: 'named', file: pkg.main, format: 'cjs', sourcemap },
    plugins,
  },
  {
    input: 'preview.js',
    output: { file: 'lib/preview.js', format: 'iife', sourcemap },
    plugins,
  },
]<|MERGE_RESOLUTION|>--- conflicted
+++ resolved
@@ -1,9 +1,6 @@
 import path from 'path'
-<<<<<<< HEAD
+import json from '@rollup/plugin-json'
 import builtinModules from 'builtin-modules'
-=======
-import json from '@rollup/plugin-json'
->>>>>>> 6a4854da
 import commonjs from 'rollup-plugin-commonjs'
 import nodeResolve from 'rollup-plugin-node-resolve'
 import { terser } from 'rollup-plugin-terser'
